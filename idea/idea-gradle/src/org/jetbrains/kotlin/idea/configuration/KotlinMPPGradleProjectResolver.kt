--- conflicted
+++ resolved
@@ -36,12 +36,9 @@
 import org.jetbrains.kotlin.config.LanguageFeature
 import org.jetbrains.kotlin.gradle.*
 import org.jetbrains.kotlin.idea.configuration.GradlePropertiesFileFacade.Companion.KOTLIN_NOT_IMPORTED_COMMON_SOURCE_SETS_SETTING
-<<<<<<< HEAD
 import org.jetbrains.kotlin.idea.configuration.klib.KotlinNativeLibrariesDependencySubstitutor
 import org.jetbrains.kotlin.idea.configuration.klib.KotlinNativeLibrariesFixer
 import org.jetbrains.kotlin.idea.configuration.klib.KotlinNativeLibraryNameUtil.KOTLIN_NATIVE_LIBRARY_PREFIX
-=======
->>>>>>> 4462ecb2
 import org.jetbrains.kotlin.idea.platform.IdePlatformKindTooling
 import org.jetbrains.kotlin.util.removeSuffixIfPresent
 import org.jetbrains.kotlin.utils.addToStdlib.firstNotNullResult
@@ -70,23 +67,16 @@
         return setOf(KotlinMPPGradleModel::class.java)
     }
 
-<<<<<<< HEAD
     override fun initializeModuleNode(
         gradleModule: IdeaModule,
         moduleDataNode: DataNode<ModuleData>,
         projectDataNode: DataNode<ProjectData>
     ) {
         initializeModuleData(gradleModule, moduleDataNode, projectDataNode, resolverCtx)
-=======
+    }
+
     override fun getExtraCommandLineArgs(): List<String> {
         return if (!androidPluginPresent) listOf("-Pkotlin.include.android.dependencies=true") else emptyList()
-    }
-
-    override fun createModule(gradleModule: IdeaModule, projectDataNode: DataNode<ProjectData>): DataNode<ModuleData> {
-        return super.createModule(gradleModule, projectDataNode).also {
-            initializeModuleData(gradleModule, it, projectDataNode, resolverCtx)
-        }
->>>>>>> 4462ecb2
     }
 
     override fun populateModuleExtraModels(gradleModule: IdeaModule, ideModule: DataNode<ModuleData>) {

--- conflicted
+++ resolved
@@ -14,7 +14,6 @@
 import com.intellij.psi.PsiDirectory;
 import com.intellij.psi.PsiDirectoryContainer;
 import com.intellij.psi.PsiElement;
-import com.intellij.psi.PsiFileSystemItem;
 import com.intellij.psi.util.PsiUtilCore;
 import com.intellij.ui.popup.HintUpdateSupply;
 import com.intellij.ui.tabs.FileColorManagerImpl;
@@ -41,66 +40,14 @@
   }
 
   public ProjectViewTree(TreeModel model) {
-<<<<<<< HEAD
-    super(model);
-
-    final NodeRenderer cellRenderer = new NodeRenderer() {
-      @Override
-      protected void doPaint(Graphics2D g) {
-        super.doPaint(g);
-        setOpaque(false);
-      }
-
-      @Override
-      public void customizeCellRenderer(@NotNull JTree tree,
-                                        Object value,
-                                        boolean selected,
-                                        boolean expanded,
-                                        boolean leaf,
-                                        int row,
-                                        boolean hasFocus) {
-        super.customizeCellRenderer(tree, value, selected, expanded, leaf, row, hasFocus);
-        Object object = TreeUtil.getUserObject(value);
-        if (object instanceof ProjectViewNode && UISettings.getInstance().getShowInplaceComments()) {
-          ProjectViewNode node = (ProjectViewNode)object;
-          AbstractTreeNode parentNode = node.getParent();
-          Object content = node.getValue();
-          VirtualFile file =
-            content instanceof PsiFileSystemItem || content instanceof VirtualFile ||
-            content instanceof PsiElement && parentNode != null && parentNode.getValue() instanceof PsiDirectory
-            ? node.getVirtualFile() : null;
-          File ioFile = file == null || file.isDirectory() || !file.isInLocalFileSystem() ? null : VfsUtilCore.virtualToIoFile(file);
-          BasicFileAttributes attr = null;
-          try {
-            attr = ioFile == null ? null : Files.readAttributes(Paths.get(ioFile.toURI()), BasicFileAttributes.class);
-          }
-          catch (Exception ignored) { }
-          if (attr != null) {
-            append("  ");
-            SimpleTextAttributes attributes = SimpleTextAttributes.GRAYED_SMALL_ATTRIBUTES;
-            append(DateFormatUtil.formatDateTime(attr.lastModifiedTime().toMillis()), attributes);
-            append(", " + StringUtil.formatFileSize(attr.size()), attributes);
-          }
-        }
-      }
-    };
-    cellRenderer.setOpaque(false);
-    cellRenderer.setIconOpaque(false);
-    setCellRenderer(cellRenderer);
-    cellRenderer.setTransparentIconBackground(true);
-
-=======
     super((TreeModel)null);
     setLargeModel(Registry.is("ide.project.view.large.model"));
     setModel(model);
     setCellRenderer(createCellRenderer());
->>>>>>> 93b17785
     HintUpdateSupply.installDataContextHintUpdateSupply(this);
   }
 
   /**
-<<<<<<< HEAD
-=======
    * @return custom renderer for tree nodes
    */
   @NotNull
@@ -109,7 +56,6 @@
   }
 
   /**
->>>>>>> 93b17785
    * @deprecated Not every tree employs {@link DefaultMutableTreeNode} so
    * use {@link #getSelectionPaths()} or {@link TreeUtil#getSelectedPathIfOne(JTree)} directly.
    */
